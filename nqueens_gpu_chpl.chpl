/*
  Single-GPU backtracking to solve instances of the N-Queens problem in Chapel.
*/

use Time;
<<<<<<< HEAD
=======

use Pool;
>>>>>>> 2165f398
use GpuDiagnostics;

config const BLOCK_SIZE = 512;

/*******************************************************************************
Implementation of N-Queens Nodes.
*******************************************************************************/

config param MAX_QUEENS = 20;

record Node {
  var depth: uint(8);
  var board: MAX_QUEENS*uint(8);

  // default initializer
  proc init() {};

  // root initializer
  proc init(const N: int) {
    init this;
    for i in 0..#N do this.board[i] = i:uint(8);
  }

  /*
    NOTE: This copy-initializer makes the Node type "non-trivial" for `noinit`.
    Perform manual copy in the code instead.
  */
  // copy initializer
  /* proc init(other: Node) {
    this.depth = other.depth;
    this.board = other.board;
  } */
}

/*******************************************************************************
<<<<<<< HEAD
Implementation of a dynamic-sized single pool data structure.
Its initial capacity is 1024, and we reallocate a new container with double
the capacity when it is full. Since we perform only DFS, it only supports
'pushBack' and 'popBack' operations.
*******************************************************************************/

config param CAPACITY = 1024;

record SinglePool {
  var dom: domain(1);
  var elements: [dom] Node;
  var capacity: int;
  var size: int;

  proc init() {
    this.dom = 0..#CAPACITY;
    this.capacity = CAPACITY;
  }

  proc ref pushBack(node: Node) {
    if (this.size >= this.capacity) {
      this.capacity *=2;
      this.dom = 0..#this.capacity;
    }

    this.elements[this.size] = node;
    this.size += 1;
  }

  proc ref popBack(ref hasWork: int) {
    if (this.size > 0) {
      hasWork = 1;
      this.size -= 1;
      return this.elements[this.size];
    }

    var default: Node;
    return default;
  }
}

/*******************************************************************************
=======
>>>>>>> 2165f398
Implementation of the single-GPU N-Queens search.
*******************************************************************************/

config const N = 14;
config const g = 1;
config const m = 25;
config const M = 50000;

proc check_parameters()
{
  if ((N <= 0) || (g <= 0) || (m <= 0) || (M <= 0)) {
    halt("All parameters must be positive integers.\n");
  }
}

proc print_settings()
{
  writeln("\n=================================================");
  writeln("Resolution of the ", N, "-Queens instance using Chapel");
  writeln("  with ", g, " safety check(s) per evaluation");
  writeln("=================================================");
}

proc print_results(const exploredTree: uint, const exploredSol: uint, const timer: real)
{
  writeln("\n=================================================");
  writeln("Size of the explored tree: ", exploredTree);
  writeln("Number of explored solutions: ", exploredSol);
  writeln("Elapsed time: ", timer, " [s]");
  writeln("=================================================\n");
}

// Check queen's safety.
proc isSafe(const board, const queen_num, const row_pos): uint(8)
{
  var isSafe: uint(8) = 1;

  for i in 0..#queen_num {
    const other_row_pos = board[i];

    for _g in 0..#g {
      if (other_row_pos == row_pos - (queen_num - i) ||
          other_row_pos == row_pos + (queen_num - i)) {
        isSafe = 0;
      }
    }
  }

  return isSafe;
}

// Evaluate and generate children nodes on CPU.
proc decompose(const parent: Node, ref tree_loc: uint, ref num_sol: uint, ref pool: SinglePool(Node))
{
  const depth = parent.depth;

  if (depth == N) {
    num_sol += 1;
  }
  for j in depth..(N-1) {
    if isSafe(parent.board, depth, parent.board[j]) {
      var child = new Node();
      child.depth = parent.depth;
      child.board = parent.board;
      child.board[depth] <=> child.board[j];
      child.depth += 1;
      pool.pushBack(child);
      tree_loc += 1;
    }
  }
}

// Evaluate a bulk of parent nodes on GPU.
proc evaluate_gpu(const parents_d: [] Node, const size)
{
  var labels: [0..#size] uint(8) = noinit;

  @assertOnGpu
  foreach threadId in 0..#size {
    const parentId = threadId / N;
    const k = threadId % N;
    const parent = parents_d[parentId];
    const depth = parent.depth;
    const queen_num = parent.board[k];

    var isSafe: uint(8);
    // If child 'k' is not scheduled, we evaluate its safety 'G' times, otherwise 0.
    if (k >= depth) {
      isSafe = 1;
      /* const G_notScheduled = g * (k >= depth); */
      for i in 0..#depth {
        const pbi = parent.board[i];

        for _g in 0..#g {//G_notScheduled {
          isSafe *= (pbi != queen_num - (depth - i) &&
                     pbi != queen_num + (depth - i));
        }
      }
      labels[threadId] = isSafe;
    }
  }

  return labels;
}

// Generate children nodes (evaluated on GPU) on CPU.
proc generate_children(const ref parents: [] Node, const size: int, const ref labels: [] uint(8),
  ref exploredTree: uint, ref exploredSol: uint, ref pool: SinglePool(Node))
{
  for i in 0..#size  {
    const parent = parents[i];
    const depth = parent.depth;

    if (depth == N) {
      exploredSol += 1;
    }
    for j in depth..(N-1) {
      if (labels[j + i * N] == 1) {
        var child = new Node();
        child.depth = depth + 1;
        child.board = parent.board;
        child.board[depth] <=> child.board[j];
        pool.pushBack(child);
        exploredTree += 1;
      }
    }
  }
}

// Single-GPU N-Queens search.
proc nqueens_search(ref exploredTree: uint, ref exploredSol: uint, ref elapsedTime: real)
{
  var root = new Node(N);

  var pool = new SinglePool(Node);
  pool.pushBack(root);

  var timer: stopwatch;
  timer.start();

  while true {
    var hasWork = 0;
    var parent = pool.popBack(hasWork);
    if !hasWork then break;

    decompose(parent, exploredTree, exploredSol, pool);

    var poolSize = min(pool.size, M);

    // If 'poolSize' is sufficiently large, we offload the pool on GPU.
    if (poolSize >= m) {

      var parents: [0..#poolSize] Node = noinit;
      for i in 0..#poolSize {
        var hasWork = 0;
        parents[i] = pool.popBack(hasWork);
        if !hasWork then break;
      }

      const numLabels = N * poolSize;
      var labels: [0..#numLabels] uint(8) = noinit;

      on here.gpus[0] {
        const parents_d = parents; // host-to-device
        labels = evaluate_gpu(parents_d, numLabels);
      }

      /*
        Each task generates and inserts its children nodes to the pool.
      */
      generate_children(parents, poolSize, labels, exploredTree, exploredSol, pool);
    }
  }
  timer.stop();
  elapsedTime = timer.elapsed();

  writeln("\nExploration terminated.");
}

proc main()
{
  check_parameters();
  print_settings();

  var exploredTree: uint = 0;
  var exploredSol: uint = 0;

  var elapsedTime: real;

  startGpuDiagnostics();

  nqueens_search(exploredTree, exploredSol, elapsedTime);

  stopGpuDiagnostics();

  print_results(exploredTree, exploredSol, elapsedTime);

  writeln("GPU diagnostics:");
  writeln("   kernel_launch: ", getGpuDiagnostics().kernel_launch);
  writeln("   host_to_device: ", getGpuDiagnostics().host_to_device);
  writeln("   device_to_host: ", getGpuDiagnostics().device_to_host);
  writeln("   device_to_device: ", getGpuDiagnostics().device_to_device);

  return 0;
}<|MERGE_RESOLUTION|>--- conflicted
+++ resolved
@@ -3,11 +3,8 @@
 */
 
 use Time;
-<<<<<<< HEAD
-=======
 
 use Pool;
->>>>>>> 2165f398
 use GpuDiagnostics;
 
 config const BLOCK_SIZE = 512;
@@ -43,51 +40,6 @@
 }
 
 /*******************************************************************************
-<<<<<<< HEAD
-Implementation of a dynamic-sized single pool data structure.
-Its initial capacity is 1024, and we reallocate a new container with double
-the capacity when it is full. Since we perform only DFS, it only supports
-'pushBack' and 'popBack' operations.
-*******************************************************************************/
-
-config param CAPACITY = 1024;
-
-record SinglePool {
-  var dom: domain(1);
-  var elements: [dom] Node;
-  var capacity: int;
-  var size: int;
-
-  proc init() {
-    this.dom = 0..#CAPACITY;
-    this.capacity = CAPACITY;
-  }
-
-  proc ref pushBack(node: Node) {
-    if (this.size >= this.capacity) {
-      this.capacity *=2;
-      this.dom = 0..#this.capacity;
-    }
-
-    this.elements[this.size] = node;
-    this.size += 1;
-  }
-
-  proc ref popBack(ref hasWork: int) {
-    if (this.size > 0) {
-      hasWork = 1;
-      this.size -= 1;
-      return this.elements[this.size];
-    }
-
-    var default: Node;
-    return default;
-  }
-}
-
-/*******************************************************************************
-=======
->>>>>>> 2165f398
 Implementation of the single-GPU N-Queens search.
 *******************************************************************************/
 
