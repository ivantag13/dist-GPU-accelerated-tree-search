--- conflicted
+++ resolved
@@ -40,65 +40,6 @@
 }
 
 /*******************************************************************************
-<<<<<<< HEAD
-Implementation of a dynamic-sized single pool data structure.
-Its initial capacity is 1024, and we reallocate a new container with double
-the capacity when it is full. Since we perform only DFS, it only supports
-'pushBack' and 'popBack' operations.
-*******************************************************************************/
-
-config param CAPACITY = 1024;
-
-record SinglePool {
-  var dom: domain(1);
-  var elements: [dom] Node;
-  var capacity: int;
-  var front: int;
-  var size: int;
-
-  proc init() {
-    this.dom = 0..#CAPACITY;
-    this.capacity = CAPACITY;
-  }
-
-  proc ref pushBack(node: Node) {
-    if (this.front + this.size >= this.capacity) {
-      this.capacity *=2;
-      this.dom = 0..#this.capacity;
-    }
-
-    this.elements[this.front + this.size] = node;
-    this.size += 1;
-  }
-
-  proc ref popBack(ref hasWork: int) {
-    if (this.size > 0) {
-      hasWork = 1;
-      this.size -= 1;
-      return this.elements[this.front + this.size];
-    }
-
-    var default: Node;
-    return default;
-  }
-
-  proc ref popFront(ref hasWork: int) {
-    if (this.size > 0) {
-      hasWork = 1;
-      const elt = this.elements[this.front];
-      this.front += 1;
-      this.size -= 1;
-      return elt;
-    }
-
-    var default: Node;
-    return default;
-  }
-}
-
-/*******************************************************************************
-=======
->>>>>>> 2165f398
 Implementation of the multi-GPU N-Queens search.
 *******************************************************************************/
 
