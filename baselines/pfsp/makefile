--- conflicted
+++ resolved
@@ -6,24 +6,15 @@
 HIP_COMPILER  := hipcc
 
 C_COMMON_OPTS    := -O3 -Wall -g
-<<<<<<< HEAD
 CUDA_COMMON_OPTS := -O3 -arch=sm_86 #TO DO: adapt SM automatically
-=======
-CUDA_COMMON_OPTS := -O3 -arch=sm_86 #check how to adapt SM automatically
->>>>>>> bd69776c
 HIP_COMMON_OPTS  := $(C_COMMON_OPTS) -offload-arch=gfx906
 
 HIP_PATCH_G5K    := DEVICE_LIB_PATH=/opt/rocm-4.5.0/amdgcn/bitcode/
 
 # Source files
-<<<<<<< HEAD
 C_SOURCES    :=  lib/c_taillard.c lib/c_bound_simple.c lib/c_bound_johnson.c lib/PFSP_node.c lib/Pool.c lib/Pool_ext.c lib/Auxiliary.c pfsp_c.c pfsp_gpu_cuda.c pfsp_multigpu_cuda.c
 CUDA_SOURCES :=  lib/evaluate.cu lib/c_bounds_gpu.cu
 HIP_SOURCES  :=  pfsp_gpu_hip.cu pfsp_multigpu_hip.cu
-=======
-C_SOURCES    :=  lib/c_taillard.c lib/c_bound_simple.c lib/c_bound_johnson.c lib/PFSP_node.c lib/Pool.c pfsp_c.c pfsp_gpu_cuda.c pfsp_multigpu_cuda.c
-CUDA_SOURCES :=  lib/evaluate.cu lib/c_bounds_gpu.cu
->>>>>>> bd69776c
 
 # Object files
 C_OBJECTS    := $(C_SOURCES:.c=.o)
@@ -31,11 +22,7 @@
 HIP_OBJECTS  := $(HIP_SOURCES:hip.cu=hip.o)
 
 # Executable names
-<<<<<<< HEAD
 EXECUTABLES := pfsp_c.out pfsp_gpu_cuda.out pfsp_multigpu_cuda.out pfsp_gpu_hip.out pfsp_multigpu_hip.out
-=======
-EXECUTABLES := pfsp_c.out pfsp_gpu_cuda.out pfsp_multigpu_cuda.out
->>>>>>> bd69776c
 
 # Library paths
 #C_PFSP_LIBPATH := lib/c_bound_simple.c lib/c_bound_johnson.c lib/c_taillard.c
@@ -61,11 +48,7 @@
 	$(C_COMPILER) $(C_COMMON_OPTS) $^ -o $@ -lm -lcudart -L/usr/local/cuda-11.2/targets/x86_64-linux/lib/
 
 #Build executable for CUDA+OpenMP
-<<<<<<< HEAD
 pfsp_multigpu_cuda.out: pfsp_multigpu_cuda.o lib/c_taillard.o lib/c_bound_simple.o lib/c_bound_johnson.o lib/c_bounds_gpu.o lib/evaluate.o lib/PFSP_node.o lib/Pool_ext.o lib/Auxiliary.o
-=======
-pfsp_multigpu_cuda.out: pfsp_multigpu_cuda.o lib/c_taillard.o lib/c_bound_simple.o lib/c_bound_johnson.o lib/c_bounds_gpu.o lib/evaluate.o lib/PFSP_node.o lib/Pool.o
->>>>>>> bd69776c
 	$(C_COMPILER) $(C_COMMON_OPTS) -fopenmp $^ -o $@ -lm -lcudart -L/usr/local/cuda-11.2/targets/x86_64-linux/lib/
 
 # Pattern rule for HIP source files
@@ -73,7 +56,7 @@
 	$(HIP_PATCH_G5K) $(HIP_COMPILER) $(HIP_COMMON_OPTS) -c pfsp_gpu_hip.cu.hip -o pfsp_gpu_hip.o
 
 pfsp_gpu_hip.out: pfsp_gpu_hip.o lib/c_taillard.o lib/c_bound_simple.o lib/c_bound_johnson.o lib/PFSP_node.o lib/Pool.o
-	$(HIP_PATCH_G5K) $(HIP_COMPILER) $(HIP_COMMON_OPTS) $^ -o $@ 
+	$(HIP_PATCH_G5K) $(HIP_COMPILER) $(HIP_COMMON_OPTS) $^ -o $@
 
 # Pattern rule for hybrid OpenMP+HIP source files
 	hipify-perl pfsp_multigpu_hip.cu > pfsp_multigpu_hip.cu.hip
