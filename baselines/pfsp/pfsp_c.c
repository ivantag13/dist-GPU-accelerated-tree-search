/*
  Sequential B&B to solve Taillard instances of the PFSP in C.
*/

#include <stdio.h>
#include <stdlib.h>
#include <stdint.h>
#include <string.h>
#include <unistd.h>
#include <limits.h>
#include <getopt.h>
#include <time.h>

#include "lib/c_bound_simple.h"
#include "lib/c_bound_johnson.h"
#include "lib/c_taillard.h"
#include "lib/PFSP_node.h"
#include "lib/Pool.h"

/*******************************************************************************
Implementation of the sequential PFSP search.
*******************************************************************************/

void parse_parameters(int argc, char* argv[], int* inst, int* lb, int* ub)
{
  *inst = 14;
  *lb = 1;
  *ub = 1;
  /*
    NOTE: Only forward branching is considered because other strategies increase a
    lot the implementation complexity and do not add much contribution.
  */

  // Define long options
  static struct option long_options[] = {
    {"inst", required_argument, NULL, 'i'},
    {"lb", required_argument, NULL, 'l'},
    {"ub", required_argument, NULL, 'u'},
    {NULL, 0, NULL, 0} // Terminate options array
  };

  int opt, value;
  int option_index = 0;

  while ((opt = getopt_long(argc, argv, "i:l:u:", long_options, &option_index)) != -1) {
    value = atoi(optarg);

    switch (opt) {
      case 'i':
        if (value < 1 || value > 120) {
          fprintf(stderr, "Error: unsupported Taillard's instance\n");
          exit(EXIT_FAILURE);
        }
        *inst = value;
        break;

      case 'l':
        if (value < 0 || value > 2) {
          fprintf(stderr, "Error: unsupported lower bound function\n");
          exit(EXIT_FAILURE);
        }
        *lb = value;
        break;

      case 'u':
        if (value != 0 && value != 1) {
          fprintf(stderr, "Error: unsupported upper bound initialization\n");
          exit(EXIT_FAILURE);
        }
        *ub = value;
        break;

      default:
        fprintf(stderr, "Usage: %s --inst <value> --lb <value> --ub <value>\n", argv[0]);
        exit(EXIT_FAILURE);
    }
  }
}

void print_settings(const int inst, const int machines, const int jobs, const int ub, const int lb)
{
  printf("\n=================================================\n");
  printf("Sequential C\n\n");
  printf("Resolution of PFSP Taillard's instance: ta%d (m = %d, n = %d)\n", inst, machines, jobs);
  if (ub == 0) printf("Initial upper bound: inf\n");
  else /* if (ub == 1) */ printf("Initial upper bound: opt\n");
  if (lb == 0) printf("Lower bound function: lb1_d\n");
  else if (lb == 1) printf("Lower bound function: lb1\n");
  else /* (lb == 2) */ printf("Lower bound function: lb2\n");
  printf("Branching rule: fwd\n");
  printf("=================================================\n");
}

void print_results(const int optimum, const unsigned long long int exploredTree,
  const unsigned long long int exploredSol, const double timer)
{
  printf("\n=================================================\n");
  printf("Size of the explored tree: %llu\n", exploredTree);
  printf("Number of explored solutions: %llu\n", exploredSol);
  /* TODO: Add 'is_better' */
  printf("Optimal makespan: %d\n", optimum);
  printf("Elapsed time: %.4f [s]\n", timer);
  printf("=================================================\n");
}

inline void swap(int* a, int* b)
{
  int tmp = *b;
  *b = *a;
  *a = tmp;
}

// Evaluate and generate children nodes on CPU.
void decompose_lb1(const int jobs, const lb1_bound_data* const lbound1, const Node parent,
  int* best, unsigned long long int* tree_loc, unsigned long long int* num_sol, SinglePool* pool)
{
  for (int i = parent.limit1+1; i < jobs; i++) {
    Node child;
    child.depth = parent.depth + 1;
    child.limit1 = parent.limit1 + 1;
    memcpy(child.prmu, parent.prmu, jobs * sizeof(int));
    swap(&child.prmu[parent.depth], &child.prmu[i]);

    int lowerbound = lb1_bound(lbound1, child.prmu, child.limit1, jobs);
<<<<<<< HEAD
   
=======

>>>>>>> bd69776c
    if (child.depth == jobs) { // if child leaf
      *num_sol += 1;

      if (lowerbound < *best) { // if child feasible
        *best = lowerbound;
      }
    } else { // if not leaf
      if (lowerbound < *best) { // if child feasible
        pushBack(pool, child);
        *tree_loc += 1;
      }
    }
  }
}

void decompose_lb1_d(const int jobs, const lb1_bound_data* const lbound1, const Node parent,
  int* best, unsigned long long int* tree_loc, unsigned long long int* num_sol, SinglePool* pool)
{
  int* lb_begin = (int*)malloc(jobs * sizeof(int));

  lb1_children_bounds(lbound1, parent.prmu, parent.limit1, jobs, lb_begin);

  for (int i = parent.limit1+1; i < jobs; i++) {
    const int job = parent.prmu[i];
    const int lb = lb_begin[job];

    if (parent.depth + 1 == jobs) { // if child leaf
      *num_sol += 1;

      if (lb < *best) { // if child feasible
        *best = lb;
      }
    } else { // if not leaf
      if (lb < *best) { // if child feasible
        Node child;
        child.depth = parent.depth + 1;
        child.limit1 = parent.limit1 + 1;
        memcpy(child.prmu, parent.prmu, jobs * sizeof(int));
        swap(&child.prmu[parent.depth], &child.prmu[i]);

        pushBack(pool, child);
        *tree_loc += 1;
      }
    }
  }

  free(lb_begin);
}

void decompose_lb2(const int jobs, const lb1_bound_data* const lbound1, const lb2_bound_data* const lbound2,
  const Node parent, int* best, unsigned long long int* tree_loc, unsigned long long int* num_sol,
  SinglePool* pool)
{
  for (int i = parent.limit1+1; i < jobs; i++) {
    Node child;
    child.depth = parent.depth + 1;
    child.limit1 = parent.limit1 + 1;
    memcpy(child.prmu, parent.prmu, jobs * sizeof(int));
    swap(&child.prmu[parent.depth], &child.prmu[i]);

    int lowerbound = lb2_bound(lbound1, lbound2, child.prmu, child.limit1, jobs, *best);

    if (child.depth == jobs) { // if child leaf
      *num_sol += 1;

      if (lowerbound < *best) { // if child feasible
        *best = lowerbound;
      }
    } else { // if not leaf
      if (lowerbound < *best) { // if child feasible
        pushBack(pool, child);
        *tree_loc += 1;
      }
    }
  }
}

void decompose(const int jobs, const int lb, int* best,
  const lb1_bound_data* const lbound1, const lb2_bound_data* const lbound2, const Node parent,
  unsigned long long int* tree_loc, unsigned long long int* num_sol, SinglePool* pool)
{
  switch (lb) {
    case 0: // lb1_d
      decompose_lb1_d(jobs, lbound1, parent, best, tree_loc, num_sol, pool);
      break;

    case 1: // lb1
      decompose_lb1(jobs, lbound1, parent, best, tree_loc, num_sol, pool);
      break;

    case 2: // lb2
      decompose_lb2(jobs, lbound1, lbound2, parent, best, tree_loc, num_sol, pool);
      break;
  }
}

// Sequential N-Queens search.
void pfsp_search(const int inst, const int lb, int* best,
  unsigned long long int* exploredTree, unsigned long long int* exploredSol,
  double* elapsedTime)
{
  int jobs = taillard_get_nb_jobs(inst);
  int machines = taillard_get_nb_machines(inst);

  lb1_bound_data* lbound1;
  lbound1 = new_bound_data(jobs, machines);
  taillard_get_processing_times(lbound1->p_times, inst);
  fill_min_heads_tails(lbound1);

  lb2_bound_data* lbound2;
  lbound2 = new_johnson_bd_data(lbound1);
  fill_machine_pairs(lbound2/*, LB2_FULL*/);
  fill_lags(lbound1->p_times, lbound2);
  fill_johnson_schedules(lbound1->p_times, lbound2);

  Node root;
  initRoot(&root, jobs);

  SinglePool pool;
  initSinglePool(&pool);

  pushBack(&pool, root);

  struct timespec start, end;
  clock_gettime(CLOCK_MONOTONIC_RAW, &start);

  while (1) {
    int hasWork = 0;
    Node parent = popBack(&pool, &hasWork);
    if (!hasWork) break;

    decompose(jobs, lb, best, lbound1, lbound2, parent, exploredTree, exploredSol, &pool);
<<<<<<< HEAD

=======
>>>>>>> bd69776c
  }

  clock_gettime(CLOCK_MONOTONIC_RAW, &end);
  *elapsedTime = (end.tv_sec - start.tv_sec) + (end.tv_nsec - start.tv_nsec) / 1e9;

  printf("\nExploration terminated.\n");
<<<<<<< HEAD
  
=======

>>>>>>> bd69776c
  deleteSinglePool(&pool);
  free_bound_data(lbound1);
  free_johnson_bd_data(lbound2);
}

int main(int argc, char* argv[])
{
  int inst, lb, ub;
  parse_parameters(argc, argv, &inst, &lb, &ub);

  int jobs = taillard_get_nb_jobs(inst);
  int machines = taillard_get_nb_machines(inst);

  print_settings(inst, machines, jobs, ub, lb);

  int optimum = (ub == 1) ? taillard_get_best_ub(inst) : INT_MAX;
  unsigned long long int exploredTree = 0;
  unsigned long long int exploredSol = 0;

  double elapsedTime;

  pfsp_search(inst, lb, &optimum, &exploredTree, &exploredSol, &elapsedTime);

  print_results(optimum, exploredTree, exploredSol, elapsedTime);

  return 0;
}<|MERGE_RESOLUTION|>--- conflicted
+++ resolved
@@ -122,11 +122,7 @@
     swap(&child.prmu[parent.depth], &child.prmu[i]);
 
     int lowerbound = lb1_bound(lbound1, child.prmu, child.limit1, jobs);
-<<<<<<< HEAD
-   
-=======
-
->>>>>>> bd69776c
+
     if (child.depth == jobs) { // if child leaf
       *num_sol += 1;
 
@@ -259,21 +255,13 @@
     if (!hasWork) break;
 
     decompose(jobs, lb, best, lbound1, lbound2, parent, exploredTree, exploredSol, &pool);
-<<<<<<< HEAD
-
-=======
->>>>>>> bd69776c
   }
 
   clock_gettime(CLOCK_MONOTONIC_RAW, &end);
   *elapsedTime = (end.tv_sec - start.tv_sec) + (end.tv_nsec - start.tv_nsec) / 1e9;
 
   printf("\nExploration terminated.\n");
-<<<<<<< HEAD
-  
-=======
-
->>>>>>> bd69776c
+
   deleteSinglePool(&pool);
   free_bound_data(lbound1);
   free_johnson_bd_data(lbound2);
